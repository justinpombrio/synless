//! Notations describe how to display a language.
//!
//! The full set of allowed notations is contained in the [`Notation`
//! enum](Notation).
//!
//! These notations obey a large set of algebraic laws. These laws are described
//! below, using `+` for [concatention](Notation::Concat), `^` for [vertical
//! concatenation](Notation::Vert), `|` for [choice](Notation::Choice), and `⊥`
//! for the impossible notation.
//!
//! ## Associativity
//!
//! ```code
//!     a + (b + c) = (a + b) + c
//!     a | (b | c) = (a | b) | c
//!     a ^ (b ^ c) = (a ^ b) ^ c
//! ```
//!
//! ## Distributivity
//!
//! ```code
//!     (a | b) + c = (a + c) | (b + c)
//!     a + (b | c) = (a + b) | (a + c)
//!    
//!     (a | b) ^ c = a ^ c | b ^ c
//!     a ^ (b | c) = a ^ b | a ^ c
//!
//!     no_wrap(a + b) = no_wrap(a) + no_wrap(b)
//!     no_wrap(a | b) = no_wrap(a) | no_wrap(b)
//! ```
//!
//! ## Identity
//!
//! ```code
//!     a + empty() = a
//!     empty() + a = a
//!
//!     ⊥ | a = a
//!     a | ⊥ = a
//! ```
//!
//! ## Idempotence
//!
//! ```code
//!     no_wrap(no_wrap(a)) = no_wrap(a)
//!     a | a = a
//! ```
//!
//! ## Annihilation
//!
//! ```code
//!     ⊥ + a = ⊥
//!     a + ⊥ = ⊥
//!     ⊥ ^ a = ⊥
//!     a ^ ⊥ = ⊥
//!     no_wrap(⊥) = ⊥
//! ```
//!
//! ## Absorbtion
//!
//! ```code
//!     a | (a + b) = a
//!     (a + b) | a = a
//!     a | (a ^ b) = a
//!     (a ^ b) | a = a
//!     a | no_wrap(a) = a
//!     no_wrap(a) | a = a
//! ```
//!
//! ## Misc
//!
//! ```code
//!     a ^ (b + c) = (a ^ b) + c
//!     no_wrap(a ^ b) = ⊥
//!     no_wrap(literal(s)) = literal(s)
//! ```

#![feature(slice_patterns)]
#![feature(box_patterns)]

<<<<<<< HEAD
pub mod examples;
=======
>>>>>>> e006c5c9
mod geometry;
mod layout;
mod notation;
mod pretty;
mod style;

pub use self::geometry::{Bound, Col, Pos, Region, Row, MAX_WIDTH};
pub use self::layout::Bounds;
pub use self::notation::{
<<<<<<< HEAD
    child, choice, concat, empty, horz, if_empty_text, literal, no_wrap, repeat, text, vert,
    Notation, Repeat,
};
pub use self::pretty::{PlainText, PrettyDocument, PrettyScreen};
pub use self::style::{Color, ColorTheme, Emph, Rgb, Shade, Style};
=======
    child, choice, concat, empty, horz, if_empty_text, literal, no_wrap, repeat, star, text, vert,
    Notation, Repeat,
};
pub use self::pretty::{PlainText, PrettyDocument, PrettyScreen};
pub use self::style::{Color, ColorTheme, Rgb, Style};
>>>>>>> e006c5c9
<|MERGE_RESOLUTION|>--- conflicted
+++ resolved
@@ -78,10 +78,6 @@
 #![feature(slice_patterns)]
 #![feature(box_patterns)]
 
-<<<<<<< HEAD
-pub mod examples;
-=======
->>>>>>> e006c5c9
 mod geometry;
 mod layout;
 mod notation;
@@ -91,16 +87,8 @@
 pub use self::geometry::{Bound, Col, Pos, Region, Row, MAX_WIDTH};
 pub use self::layout::Bounds;
 pub use self::notation::{
-<<<<<<< HEAD
     child, choice, concat, empty, horz, if_empty_text, literal, no_wrap, repeat, text, vert,
     Notation, Repeat,
 };
 pub use self::pretty::{PlainText, PrettyDocument, PrettyScreen};
-pub use self::style::{Color, ColorTheme, Emph, Rgb, Shade, Style};
-=======
-    child, choice, concat, empty, horz, if_empty_text, literal, no_wrap, repeat, star, text, vert,
-    Notation, Repeat,
-};
-pub use self::pretty::{PlainText, PrettyDocument, PrettyScreen};
-pub use self::style::{Color, ColorTheme, Rgb, Style};
->>>>>>> e006c5c9
+pub use self::style::{Color, ColorTheme, Emph, Rgb, Shade, Style};