mod plain_text;
mod pretty_doc;
mod pretty_screen;
<<<<<<< HEAD
#[cfg(test)]
pub(crate) mod testing;

pub use self::plain_text::PlainText;
pub use self::pretty_doc::PrettyDocument;
pub use self::pretty_screen::PrettyScreen;

#[cfg(test)]
mod tests {
    use super::plain_text::PlainText;
    use super::pretty_doc::PrettyDocument;
    use super::testing::{make_test_tree, TestTree};

    impl TestTree {
        pub(crate) fn write(&self, width: usize) -> String {
            let mut screen = PlainText::new(width);
            self.as_ref().pretty_print(&mut screen).unwrap();
            format!("{}", screen)
        }
    }

    #[test]
    fn test_lay_out() {
        let doc = make_test_tree();
        assert_eq!(doc.write(80), "func foo(abc, def) { 'abcdef' + 'abcdef' }");
        assert_eq!(doc.write(42), "func foo(abc, def) { 'abcdef' + 'abcdef' }");
        assert_eq!(
            doc.write(41),
            "func foo(abc, def) { 'abcdef'
                     + 'abcdef' }"
        );
        assert_eq!(
            doc.write(33),
            "func foo(abc, def) { 'abcdef'
                     + 'abcdef' }"
        );
        assert_eq!(
            doc.write(32),
            "func foo(abc, def) {
  'abcdef' + 'abcdef'
}"
        );
        assert_eq!(
            doc.write(21),
            "func foo(abc, def) {
  'abcdef' + 'abcdef'
}"
        );
        assert_eq!(
            doc.write(20),
            "func foo(abc, def) {
  'abcdef'
  + 'abcdef'
}"
        );
        assert_eq!(
            doc.write(19),
            "func foo(abc,
         def) {
  'abcdef'
  + 'abcdef'
}"
        );
        assert_eq!(
            doc.write(15),
            "func foo(abc,
         def) {
  'abcdef'
  + 'abcdef'
}"
        );
        assert_eq!(
            doc.write(14),
            "func foo(
  abc, def)
{
  'abcdef'
  + 'abcdef'
}"
        );
        assert_eq!(
            doc.write(12),
            "func foo(
  abc, def)
{
  'abcdef'
  + 'abcdef'
}"
        );
    }
}
=======

pub use plain_text::PlainText;
pub use pretty_doc::PrettyDocument;
pub use pretty_screen::PrettyScreen;
>>>>>>> e006c5c9
<|MERGE_RESOLUTION|>--- conflicted
+++ resolved
@@ -1,101 +1,7 @@
 mod plain_text;
 mod pretty_doc;
 mod pretty_screen;
-<<<<<<< HEAD
-#[cfg(test)]
-pub(crate) mod testing;
-
-pub use self::plain_text::PlainText;
-pub use self::pretty_doc::PrettyDocument;
-pub use self::pretty_screen::PrettyScreen;
-
-#[cfg(test)]
-mod tests {
-    use super::plain_text::PlainText;
-    use super::pretty_doc::PrettyDocument;
-    use super::testing::{make_test_tree, TestTree};
-
-    impl TestTree {
-        pub(crate) fn write(&self, width: usize) -> String {
-            let mut screen = PlainText::new(width);
-            self.as_ref().pretty_print(&mut screen).unwrap();
-            format!("{}", screen)
-        }
-    }
-
-    #[test]
-    fn test_lay_out() {
-        let doc = make_test_tree();
-        assert_eq!(doc.write(80), "func foo(abc, def) { 'abcdef' + 'abcdef' }");
-        assert_eq!(doc.write(42), "func foo(abc, def) { 'abcdef' + 'abcdef' }");
-        assert_eq!(
-            doc.write(41),
-            "func foo(abc, def) { 'abcdef'
-                     + 'abcdef' }"
-        );
-        assert_eq!(
-            doc.write(33),
-            "func foo(abc, def) { 'abcdef'
-                     + 'abcdef' }"
-        );
-        assert_eq!(
-            doc.write(32),
-            "func foo(abc, def) {
-  'abcdef' + 'abcdef'
-}"
-        );
-        assert_eq!(
-            doc.write(21),
-            "func foo(abc, def) {
-  'abcdef' + 'abcdef'
-}"
-        );
-        assert_eq!(
-            doc.write(20),
-            "func foo(abc, def) {
-  'abcdef'
-  + 'abcdef'
-}"
-        );
-        assert_eq!(
-            doc.write(19),
-            "func foo(abc,
-         def) {
-  'abcdef'
-  + 'abcdef'
-}"
-        );
-        assert_eq!(
-            doc.write(15),
-            "func foo(abc,
-         def) {
-  'abcdef'
-  + 'abcdef'
-}"
-        );
-        assert_eq!(
-            doc.write(14),
-            "func foo(
-  abc, def)
-{
-  'abcdef'
-  + 'abcdef'
-}"
-        );
-        assert_eq!(
-            doc.write(12),
-            "func foo(
-  abc, def)
-{
-  'abcdef'
-  + 'abcdef'
-}"
-        );
-    }
-}
-=======
 
 pub use plain_text::PlainText;
 pub use pretty_doc::PrettyDocument;
-pub use pretty_screen::PrettyScreen;
->>>>>>> e006c5c9
+pub use pretty_screen::PrettyScreen;