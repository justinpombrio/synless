<<<<<<< HEAD
use std::convert::AsRef;

use self::Layout::*;
use super::pretty_screen::PrettyScreen;
use crate::layout::{
    compute_bounds, compute_layouts, text_bounds, Bounds, Layout, LayoutRegion, Layouts,
};
use crate::notation::Notation;

/// A "document" that supports the necessary methods to be pretty-printed.
///
/// To pretty-print, you need:
///
/// 1. A document that implements PrettyDocument, and
/// 2. A screen that implements PrettyScreen.
pub trait PrettyDocument: Sized + Clone {
    type TextRef: AsRef<str>;

    /// The minimum number of children this node can have. (See `grammar::Arity`)
    fn parent(&self) -> Option<Self>;
=======
use std::cmp;

use self::Layout::*;
use super::pretty_screen::PrettyScreen;
use crate::geometry::{Bound, Pos, Region, Row};
use crate::layout::{
    compute_bounds, compute_layouts, text_bounds, Bounds, Layout, LayoutRegion, Layouts,
};
use crate::notation::Notation;
use crate::style::Style;

pub trait PrettyDocument: Sized + Clone {
    /// The minimum number of children this node can have. (See `grammar::Arity`)
    fn arity(&self) -> usize;
    /// This node's parent, together with the index of this node (or `None` if
    /// this is the root node).
    fn parent(&self) -> Option<(Self, usize)>;
>>>>>>> e006c5c9
    /// The node's `i`th child. `i` will always be valid.
    fn child(&self, i: usize) -> Self;
    /// All of the node's (immediate) children.
    fn children(&self) -> Vec<Self>;
    /// The node's notation.
    fn notation(&self) -> &Notation;
    /// If the node contains text, that text. Otherwise `None`.
    fn text(&self) -> Option<Self::TextRef>;

    // TODO: have this return a reference instead?
    /// Get the Bounds within which this document node can be displayed,
    /// given information about its children. This can be computed via
    /// `Bounds::compute`. **However, it is a potentially expensive operation
    /// (at least when applied over the whole document), so for efficiency you
    /// should re-compute it only when the document is edited, and cache the
    /// result.**
    fn bounds(&self) -> Bounds;

    /// Pretty-print entire document.
    fn pretty_print<Screen>(&self, screen: &mut Screen) -> Result<(), Screen::Error>
    where
        Screen: PrettyScreen,
    {
        let bound = Bound::infinite_scroll(screen.size()?.width);
        let lay = Layouts::compute(&self.root()).fit_bound(bound);
        pp(self, screen, lay)
    }

<<<<<<< HEAD
=======
    /// Pretty-print the document onto the screen, starting at `line` and going down.
    fn render<Screen>(&self, line: Row, screen: &mut Screen) -> Result<(), Screen::Error>
    where
        Screen: PrettyScreen,
    {
        let root = self.root();
        let screen_region = Region {
            pos: Pos { row: line, col: 0 },
            bound: screen.size()?,
        };
        let bound = Bound::infinite_scroll(screen.size()?.width);
        let lay = Layouts::compute(&root).fit_bound(bound);
        render(&root, screen, screen_region, &lay)
    }

    /// Locate the selected node, in the coordinate system of the entire document.
    fn locate_cursor<Screen>(&self, screen: &Screen) -> Result<Region, Screen::Error>
    where
        Screen: PrettyScreen,
    {
        // Find the root of the Document, and the path from the root to the
        // selected node.
        let mut path = vec![];
        let mut root = self.clone();
        while let Some((parent, i)) = root.parent() {
            root = parent;
            path.push(i);
        }
        path.reverse();
        // Recursively compute the cursor region.
        let lay = Layouts::compute(&root).fit_bound(screen.size()?);
        Ok(loc_cursor(&root, &lay, &path))
    }

    /// Goto the root of the document.
    fn root(&self) -> Self {
        let mut root = self.clone();
        while let Some((parent, _)) = root.parent() {
            root = parent;
        }
        root
    }
}

/// _Compute_ the possible bounds of this node. This is required in order to
/// pretty-print it. Note that:
///
/// 1. This depends on the Notation of this node, plus the Bounds of its
/// (immediate) children.
/// 2. This _does not_ depend on the width with which the document will be
/// pretty-printed.
>>>>>>> e006c5c9
impl Bounds {
    /// _Compute_ the possible bounds of this node. This is required in order to
    /// pretty-print it. Note that:
    ///
    /// 1. This depends on the Notation of this node, plus the Bounds of its
    /// (immediate) children.
    /// 2. This _does not_ depend on the width with which the document will be
    /// pretty-printed.
    pub fn compute<Doc: PrettyDocument>(doc: &Doc) -> Bounds {
        compute_bounds(&child_bounds(doc), &expanded_notation(doc))
    }
}

impl Layouts {
    pub fn compute<Doc: PrettyDocument>(doc: &Doc) -> Layouts {
        compute_layouts(&child_bounds(doc), &expanded_notation(doc))
    }
}

fn child_bounds<Doc: PrettyDocument>(doc: &Doc) -> Vec<Bounds> {
    match doc.text() {
        None => doc.children().iter().map(|child| child.bounds()).collect(),
<<<<<<< HEAD
        Some(text) => vec![text_bounds(text.as_ref())],
=======
        Some(text) => vec![text_bounds(text)],
>>>>>>> e006c5c9
    }
}

fn expanded_notation<Doc: PrettyDocument>(doc: &Doc) -> Notation {
    let len = match doc.text() {
        None => doc.children().len(),
<<<<<<< HEAD
        Some(text) => text.as_ref().chars().count(),
=======
        Some(text) => text.chars().count(),
>>>>>>> e006c5c9
    };
    doc.notation().expand(len)
}

<<<<<<< HEAD
// TODO: shading and highlighting
=======
>>>>>>> e006c5c9
fn pp<Doc, Screen>(doc: &Doc, screen: &mut Screen, lay: LayoutRegion) -> Result<(), Screen::Error>
where
    Screen: PrettyScreen,
    Doc: PrettyDocument,
{
    match lay.layout {
        Empty => Ok(()),
<<<<<<< HEAD
        Literal(text, style) => screen.print(lay.region.pos, text.as_ref(), style),
        Text(style) => {
            let text = doc
                .text()
                .expect("Expected text while transcribing; found branch node");
            screen.print(lay.region.pos, text.as_ref(), style)
=======
        Literal(text, style) => screen.print(lay.region.pos, &text, style),
        Text(style) => {
            let text = doc
                .text()
                .expect("PrettyDocument::pretty_print - Expected text, found branch node");
            screen.print(lay.region.pos, text, style)
>>>>>>> e006c5c9
        }
        Child(i) => {
            let child = &doc.child(i);
            let child_lay = Layouts::compute(child).fit_region(lay.region);
            pp(child, screen, child_lay)
        }
        Concat(box lay1, box lay2) => {
            pp(doc, screen, lay1)?;
            pp(doc, screen, lay2)
        }
        Horz(box lay1, box lay2) => {
            pp(doc, screen, lay1)?;
            pp(doc, screen, lay2)
        }
        Vert(box lay1, box lay2) => {
            pp(doc, screen, lay1)?;
            pp(doc, screen, lay2)
        }
    }
}

fn loc_cursor<Doc>(doc: &Doc, lay: &LayoutRegion, path: &[usize]) -> Region
where
    Doc: PrettyDocument,
{
    match path {
        [] => lay.region,
        [i, path..] => {
            let child_region = lay
                .find_child(*i)
                .expect("PrettyDocument::locate_cursor - got lost looking for cursor")
                .region;
            let child_lay = Layouts::compute(&doc.child(*i)).fit_region(child_region);
            loc_cursor(&doc.child(*i), &child_lay, path)
        }
    }
}

// TODO: shading and highlighting
fn render<Doc, Screen>(
    doc: &Doc,
    screen: &mut Screen,
    screen_region: Region,
    lay: &LayoutRegion,
) -> Result<(), Screen::Error>
where
    Doc: PrettyDocument,
    Screen: PrettyScreen,
{
    if !lay.region.overlaps(screen_region) {
        // It's entirely offscreen. Nothing to show.
        return Ok(());
    }
    match &lay.layout {
        Empty => Ok(()),
        Literal(text, style) => render_text(text, lay.region, screen, screen_region, *style),
        Text(style) => {
            let text = doc
                .text()
                .expect("PrettyDocument::render - Expected text, found branch node");
            render_text(text, lay.region, screen, screen_region, *style)
        }
        Child(i) => {
            let child = &doc.child(*i);
            let child_lay = Layouts::compute(child).fit_region(lay.region);
            pp(child, screen, child_lay)
        }
        Concat(box lay1, box lay2) => {
            render(doc, screen, screen_region, &lay1)?;
            render(doc, screen, screen_region, &lay2)
        }
        Horz(box lay1, box lay2) => {
            render(doc, screen, screen_region, &lay1)?;
            render(doc, screen, screen_region, &lay2)
        }
        Vert(box lay1, box lay2) => {
            render(doc, screen, screen_region, &lay1)?;
            render(doc, screen, screen_region, &lay2)
        }
    }
}

fn render_text<Screen>(
    text: &str,
    text_region: Region,
    screen: &mut Screen,
    screen_region: Region,
    style: Style,
) -> Result<(), Screen::Error>
where
    Screen: PrettyScreen,
{
    let pos = Pos {
        row: text_region.pos.row,
        col: cmp::min(text_region.pos.col, screen_region.pos.col),
    };
    let offset = screen_region.pos.col.saturating_sub(text_region.pos.col);
    let string_offset = text
        .char_indices()
        .nth(offset as usize)
        .expect("PrettyDocument::render - issue with string offset")
        .0;
    screen.print(pos, &text[string_offset..], style)
}<|MERGE_RESOLUTION|>--- conflicted
+++ resolved
@@ -1,25 +1,3 @@
-<<<<<<< HEAD
-use std::convert::AsRef;
-
-use self::Layout::*;
-use super::pretty_screen::PrettyScreen;
-use crate::layout::{
-    compute_bounds, compute_layouts, text_bounds, Bounds, Layout, LayoutRegion, Layouts,
-};
-use crate::notation::Notation;
-
-/// A "document" that supports the necessary methods to be pretty-printed.
-///
-/// To pretty-print, you need:
-///
-/// 1. A document that implements PrettyDocument, and
-/// 2. A screen that implements PrettyScreen.
-pub trait PrettyDocument: Sized + Clone {
-    type TextRef: AsRef<str>;
-
-    /// The minimum number of children this node can have. (See `grammar::Arity`)
-    fn parent(&self) -> Option<Self>;
-=======
 use std::cmp;
 
 use self::Layout::*;
@@ -31,13 +9,18 @@
 use crate::notation::Notation;
 use crate::style::Style;
 
+/// A "document" that supports the necessary methods to be pretty-printed.
+///
+/// To pretty-print, you need:
+///
+/// 1. A document that implements PrettyDocument, and
+/// 2. A screen that implements PrettyScreen.
 pub trait PrettyDocument: Sized + Clone {
     /// The minimum number of children this node can have. (See `grammar::Arity`)
     fn arity(&self) -> usize;
     /// This node's parent, together with the index of this node (or `None` if
     /// this is the root node).
     fn parent(&self) -> Option<(Self, usize)>;
->>>>>>> e006c5c9
     /// The node's `i`th child. `i` will always be valid.
     fn child(&self, i: usize) -> Self;
     /// All of the node's (immediate) children.
@@ -66,8 +49,6 @@
         pp(self, screen, lay)
     }
 
-<<<<<<< HEAD
-=======
     /// Pretty-print the document onto the screen, starting at `line` and going down.
     fn render<Screen>(&self, line: Row, screen: &mut Screen) -> Result<(), Screen::Error>
     where
@@ -119,7 +100,6 @@
 /// (immediate) children.
 /// 2. This _does not_ depend on the width with which the document will be
 /// pretty-printed.
->>>>>>> e006c5c9
 impl Bounds {
     /// _Compute_ the possible bounds of this node. This is required in order to
     /// pretty-print it. Note that:
@@ -142,30 +122,19 @@
 fn child_bounds<Doc: PrettyDocument>(doc: &Doc) -> Vec<Bounds> {
     match doc.text() {
         None => doc.children().iter().map(|child| child.bounds()).collect(),
-<<<<<<< HEAD
         Some(text) => vec![text_bounds(text.as_ref())],
-=======
-        Some(text) => vec![text_bounds(text)],
->>>>>>> e006c5c9
     }
 }
 
 fn expanded_notation<Doc: PrettyDocument>(doc: &Doc) -> Notation {
     let len = match doc.text() {
         None => doc.children().len(),
-<<<<<<< HEAD
         Some(text) => text.as_ref().chars().count(),
-=======
-        Some(text) => text.chars().count(),
->>>>>>> e006c5c9
     };
     doc.notation().expand(len)
 }
 
-<<<<<<< HEAD
 // TODO: shading and highlighting
-=======
->>>>>>> e006c5c9
 fn pp<Doc, Screen>(doc: &Doc, screen: &mut Screen, lay: LayoutRegion) -> Result<(), Screen::Error>
 where
     Screen: PrettyScreen,
@@ -173,21 +142,12 @@
 {
     match lay.layout {
         Empty => Ok(()),
-<<<<<<< HEAD
         Literal(text, style) => screen.print(lay.region.pos, text.as_ref(), style),
         Text(style) => {
             let text = doc
                 .text()
-                .expect("Expected text while transcribing; found branch node");
+                .expect("PrettyDocument::pretty_print - Expected text, found branch node");
             screen.print(lay.region.pos, text.as_ref(), style)
-=======
-        Literal(text, style) => screen.print(lay.region.pos, &text, style),
-        Text(style) => {
-            let text = doc
-                .text()
-                .expect("PrettyDocument::pretty_print - Expected text, found branch node");
-            screen.print(lay.region.pos, text, style)
->>>>>>> e006c5c9
         }
         Child(i) => {
             let child = &doc.child(i);
