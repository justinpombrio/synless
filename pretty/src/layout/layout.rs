use std::cmp;
use std::fmt;

use super::boundset::BoundSet;
use crate::geometry::{Bound, Col, Pos, Region};
use crate::notation::Notation;
use crate::style::Style;

use self::Layout::*;

pub trait Lay
where
    Self: Clone,
{
    fn empty() -> Self;
    fn literal(s: &str, style: Style) -> Self;
    fn concat(&self, other: Self) -> Self;
    fn horz(&self, other: Self) -> Self;
    fn vert(&self, other: Self) -> Self;
    fn text(child: Bound, style: Style) -> Self;
    fn child(i: usize, child: Bound) -> Self;
}

impl Lay for () {
    fn empty() {}
    fn literal(_s: &str, _style: Style) {}
    fn concat(&self, _other: ()) {}
    fn horz(&self, _other: ()) {}
    fn vert(&self, _other: ()) {}
    fn text(_child: Bound, _style: Style) {}
    fn child(_i: usize, _child: Bound) {}
}

impl Lay for Bound {
    fn empty() -> Bound {
        Bound {
            width: 0,
            height: 0,
            indent: 0,
        }
    }

    fn literal(s: &str, _style: Style) -> Bound {
        let width = s.chars().count() as Col;
        Bound {
            width: width,
            indent: width,
            height: 0,
        }
    }

    fn concat(&self, other: Bound) -> Bound {
        Bound {
            width: cmp::max(self.width, self.indent + other.width),
            height: self.height + other.height,
            indent: self.indent + other.indent,
        }
    }

    fn horz(&self, other: Bound) -> Bound {
        Bound {
            width: self.width + other.width,
            height: cmp::max(self.height, other.height),
            indent: if self.height > other.height {
                self.indent
            } else {
                self.width + other.indent
            },
        }
    }

    fn vert(&self, other: Bound) -> Bound {
        Bound {
            width: cmp::max(self.width, other.width),
            height: self.height + other.height + 1,
            indent: other.indent,
        }
    }

    fn text(child: Bound, _style: Style) -> Bound {
        child
    }

    fn child(_i: usize, child: Bound) -> Bound {
        child
    }
}

/// A concrete plan for how to lay out the `Notation`, once the program
/// and screen width are known.  For example, unlike in `Notation`,
/// there is no Choice, because the choices have been resolved.
/// The outermost region always has position zero, but inner regions
/// are relative to this.
#[derive(Clone, PartialEq, Eq)]
pub struct LayoutRegion {
    pub layout: Layout,
    pub region: Region,
}

/// The enum for a LayoutRegion.
#[derive(Clone, PartialEq, Eq)]
pub enum Layout {
    /// Display nothing.
    Empty,
    /// Display a literal string with the given style.
    Literal(String, Style),
    /// Display a text node's text with the given style.
    Text(Style),
    /// Display the standard concatenation of the two layouts.
    Concat(Box<LayoutRegion>, Box<LayoutRegion>),
    /// Display the horizontal concatenation of the two layouts.
    Horz(Box<LayoutRegion>, Box<LayoutRegion>),
    /// Display the vertical concatenation of the two layouts.
    Vert(Box<LayoutRegion>, Box<LayoutRegion>),
    /// Display a child node. Its Bound must be supplied.
    Child(usize),
}

impl LayoutRegion {
    // TODO: This is inefficient. Remove `shift_by`.
    pub fn shift_by(&mut self, pos: Pos) {
        self.region.pos = self.region.pos + pos;
        self.layout.shift_by(pos);
    }

    pub fn find_child(&self, i: usize) -> Option<&LayoutRegion> {
        match &self.layout {
            Empty => None,
            Literal(_, _) => None,
            Text(_) => None,
            Concat(box lay1, box lay2) => lay1.find_child(i).or_else(|| lay2.find_child(i)),
            Horz(box lay1, box lay2) => lay1.find_child(i).or_else(|| lay2.find_child(i)),
            Vert(box lay1, box lay2) => lay1.find_child(i).or_else(|| lay2.find_child(i)),
            Child(j) => {
                if i == *j {
                    Some(self)
                } else {
                    None
                }
            }
        }
    }
}

impl Layout {
    fn shift_by(&mut self, pos: Pos) {
        match self {
            Empty => (),
            Literal(_, _) => (),
            Text(_) => (),
            Concat(box lay1, box lay2) => {
                lay1.shift_by(pos);
                lay2.shift_by(pos);
            }
            Horz(box lay1, box lay2) => {
                lay1.shift_by(pos);
                lay2.shift_by(pos);
            }
            Vert(box lay1, box lay2) => {
                lay1.shift_by(pos);
                lay2.shift_by(pos);
            }
            Child(_) => (),
        }
    }
}

impl fmt::Debug for LayoutRegion {
    fn fmt(&self, f: &mut fmt::Formatter) -> fmt::Result {
        let indent = self.region.pos.col;
        let bound = &self.region.bound;
        match &self.layout {
            Empty => Ok(()),
            Literal(ref s, _) => write!(f, "{}", s),
            Text(_) => bound.debug_print(f, 't', indent),
            Child(index) => {
                let ch = format!("{}", index).pop().unwrap();
                bound.debug_print(f, ch, indent)
            }
            Concat(ref lay1, ref lay2) => write!(f, "{:?}{:?}", lay1, lay2),
            Horz(ref lay1, ref lay2) => write!(f, "HORZ\n{:?}\n\n{:?}", lay1, lay2),
            Vert(ref lay1, ref lay2) => {
                let indent_str = " ".repeat(indent as usize);
                write!(f, "{:?}\n{}{:?}", lay1, indent_str, lay2)
            }
        }
    }
}

impl Lay for LayoutRegion {
    fn empty() -> LayoutRegion {
        LayoutRegion {
            region: Region {
                pos: Pos::zero(),
                bound: Bound::empty(),
            },
            layout: Layout::Empty,
        }
    }

    fn literal(s: &str, style: Style) -> LayoutRegion {
        LayoutRegion {
            region: Region {
                pos: Pos::zero(),
                bound: Bound::literal(&s, style),
            },
            layout: Layout::Literal(s.to_string(), style),
        }
    }

    fn concat(&self, other: LayoutRegion) -> LayoutRegion {
        let self_lay = self.clone();
        let mut other_lay = other.clone();
        other_lay.shift_by(self.region.end());
        LayoutRegion {
            region: Region {
                pos: self.region.pos,
                bound: self.region.bound.concat(other.region.bound),
            },
            layout: Layout::Concat(Box::new(self_lay), Box::new(other_lay)),
        }
    }

    fn horz(&self, other: LayoutRegion) -> LayoutRegion {
        let self_lay = self.clone();
        let mut other_lay = other.clone();
        let delta = Pos {
            row: 0,
            col: self.region.width(),
        };
        other_lay.shift_by(delta);
        LayoutRegion {
            region: Region {
                pos: self.region.pos,
                bound: self.region.bound.horz(other.region.bound),
            },
            layout: Layout::Horz(Box::new(self_lay), Box::new(other_lay)),
        }
    }

    fn vert(&self, other: LayoutRegion) -> LayoutRegion {
        let self_lay = self.clone();
        let mut other_lay = other.clone();
        let delta = Pos {
            row: self.region.height() + 1,
            col: 0,
        };
        other_lay.shift_by(delta);
        LayoutRegion {
            region: Region {
                pos: self.region.pos,
                bound: self.region.bound.vert(other.region.bound),
            },
            layout: Layout::Vert(Box::new(self_lay), Box::new(other_lay)),
        }
    }

    fn text(child: Bound, style: Style) -> LayoutRegion {
        LayoutRegion {
            region: Region {
                pos: Pos::zero(),
                bound: Bound::text(child, style),
            },
            layout: Layout::Text(style),
        }
    }

    fn child(i: usize, child: Bound) -> LayoutRegion {
        LayoutRegion {
            region: Region {
                pos: Pos::zero(),
                bound: Bound::child(i, child),
            },
            layout: Layout::Child(i),
        }
    }
}

/// Precomputed information that helps pretty-print a document.
#[derive(Clone)]
pub struct Bounds(BoundSet<()>);

impl Bounds {
    pub fn empty() -> Bounds {
        Bounds(BoundSet::new())
    }

    #[cfg(test)]
    pub(crate) fn first(&self) -> Bound {
        self.0.first().0
    }
}

impl Layouts {
    #[cfg(test)]
    pub(crate) fn fit_width(&self, width: Col) -> LayoutRegion {
        self.0.fit_width(width).1
    }

    pub fn fit_bound(&self, bound: Bound) -> LayoutRegion {
        self.0.fit_bound(bound).1
    }

    pub fn fit_region(&self, region: Region) -> LayoutRegion {
        let mut lay = self.0.fit_bound(region.bound).1;
        lay.shift_by(region.pos);
        lay
    }
}

#[derive(Clone)]
pub struct Layouts(BoundSet<LayoutRegion>);

// If the node is texty, `child_bounds` should be a singleton vec of the text bounds.
pub fn compute_layouts(child_bounds: &Vec<Bounds>, notation: &Notation) -> Layouts {
    Layouts(lay(child_bounds, notation))
}

// If the node is texty, `child_bounds` should be a singleton vec of the text bounds.
pub fn compute_bounds(child_bounds: &Vec<Bounds>, notation: &Notation) -> Bounds {
    Bounds(lay(child_bounds, notation))
}

pub fn text_bounds(text: &str) -> Bounds {
    Bounds(BoundSet::singleton(
        Bound::literal(text, Style::plain()),
        (),
    ))
}

fn lay<L: Lay>(child_bounds: &Vec<Bounds>, notation: &Notation) -> BoundSet<L> {
    match notation {
        Notation::Empty => BoundSet::singleton(Bound::empty(), L::empty()),
        Notation::Literal(s, style) => {
            BoundSet::singleton(Bound::literal(s, *style), L::literal(s, *style))
        }
        Notation::Text(style) => child_bounds[0]
            .0
            .into_iter()
            .map(|(bound, ())| (bound, L::text(bound, *style)))
            .collect(),
        Notation::Child(index) => child_bounds[*index]
            .0
            .into_iter()
            .map(|(bound, ())| (bound, L::child(*index, bound)))
            .collect(),
        Notation::Concat(note1, note2) => BoundSet::combine(
            &lay(child_bounds, note1),
            &lay(child_bounds, note2),
            |b1, b2| b1.concat(b2),
            |v1, v2| v1.concat(v2),
        ),
        Notation::Horz(note1, note2) => BoundSet::combine(
            &lay(child_bounds, note1),
            &lay(child_bounds, note2),
            |b1, b2| b1.horz(b2),
            |v1, v2| v1.horz(v2),
        ),
        Notation::Vert(note1, note2) => BoundSet::combine(
            &lay(child_bounds, note1),
            &lay(child_bounds, note2),
            |b1, b2| b1.vert(b2),
            |v1, v2| v1.vert(v2),
        ),
        Notation::NoWrap(note) => {
            let set = lay(child_bounds, note);
            set.into_iter()
                .filter(|(bound, _)| bound.height == 0)
                .collect()
        }
        Notation::Choice(note1, note2) => {
            let set1 = lay(child_bounds, note1);
            let set2 = lay(child_bounds, note2);
            set1.into_iter().chain(set2.into_iter()).collect()
        }
        Notation::IfEmptyText(_, _) => panic!("lay_out: unexpected IfEmptyText"),
        Notation::Rep(_) => panic!("lay_out: unexpected Repeat"),
<<<<<<< HEAD
=======
        Notation::Star => panic!("lay_out: unexpected Star"),
>>>>>>> e006c5c9
    }
}<|MERGE_RESOLUTION|>--- conflicted
+++ resolved
@@ -375,9 +375,5 @@
         }
         Notation::IfEmptyText(_, _) => panic!("lay_out: unexpected IfEmptyText"),
         Notation::Rep(_) => panic!("lay_out: unexpected Repeat"),
-<<<<<<< HEAD
-=======
-        Notation::Star => panic!("lay_out: unexpected Star"),
->>>>>>> e006c5c9
     }
 }